--- conflicted
+++ resolved
@@ -2,18 +2,11 @@
 /* ------------------------------------------------------------------ Imports */
 
 import { expectString,
-<<<<<<< HEAD
          expectObject } from "./expect.js";
-
-import { objectGet } from "./object.js";
-=======
-         expectObject }
-  from "@hkd-base/helpers/expect.js";
 
 import { objectGet,
          PATH_SEPARATOR }
   from "./object.js";
->>>>>>> 9f6e1064
 
 /* ---------------------------------------------------------------- Internals */
 
